--- conflicted
+++ resolved
@@ -1,4 +1,3 @@
-<<<<<<< HEAD
 1.7.2 - 2012-09-11
     THIS IS A DEVELOPMENT PREVIEW RELEASE!  IT WILL ALMOST CERTAINLY
       HAVE MAJOR BUGS! USE AT YOUR OWN RISK!  1.6.x is the current
@@ -84,7 +83,7 @@
       via specific map entries or net entries, but will not be returned
       for automatic results.
     Innumerable smaller fixes and updates...
-=======
+
 1.6.9 - 2012-09-11
     Slight improvements to daemonization: better syslog/stderr
       messages in some cases, and all messages related to
@@ -94,7 +93,6 @@
       process exited non-zero correctly to indicate the
       problem).
     Fixed a testsuite compatibility bug with Net::DNS 0.68
->>>>>>> 3f849c7a
 
 1.6.8 - 2012-08-17
     Pidfile/Initscript/Daemonization bugfixes (many thanks
