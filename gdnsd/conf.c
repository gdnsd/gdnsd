--- conflicted
+++ resolved
@@ -512,14 +512,11 @@
     //   might have to be correct unnecessarily, and it also avoids the unnecessary load of http_status
     //   and other work.  A consequence is that the service_types config stanza is not checked for
     //   syntax errors unless monitoring is actually in use.
-<<<<<<< HEAD
-    if(num_monio_lists && cfg_root)
-        monio_add_servicetypes(vscf_hash_get_data_byconstkey(cfg_root, "service_types", true));
-=======
-    const vscf_data_t* stypes_cfg = vscf_hash_get_data_byconstkey(cfg_root, "service_types", true);
-    if(num_monio_lists)
+    const vscf_data_t* stypes_cfg = cfg_root
+        ? vscf_hash_get_data_byconstkey(cfg_root, "service_types", true)
+        : NULL;
+    if(num_monio_lists && stypes_cfg)
         monio_add_servicetypes(stypes_cfg);
->>>>>>> 41bb9c26
 
     // Finally, process the monio_list_t's from plugins *after* servicetypes are available.
     // This order of operations wrt loading the plugins stanza, then the servicetypes,
