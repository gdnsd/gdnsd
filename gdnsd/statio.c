/* Copyright © 2012 Brandon L Black <blblack@gmail.com>
 *
 * This file is part of gdnsd.
 *
 * gdnsd is free software: you can redistribute it and/or modify
 * it under the terms of the GNU General Public License as published by
 * the Free Software Foundation, either version 3 of the License, or
 * (at your option) any later version.
 *
 * gdnsd is distributed in the hope that it will be useful,
 * but WITHOUT ANY WARRANTY; without even the implied warranty of
 * MERCHANTABILITY or FITNESS FOR A PARTICULAR PURPOSE.  See the
 * GNU General Public License for more details.
 *
 * You should have received a copy of the GNU General Public License
 * along with gdnsd.  If not, see <http://www.gnu.org/licenses/>.
 *
 */

#include "statio.h"

#include <unistd.h>
#include <fcntl.h>
#include <time.h>
#include <string.h>
#include <sys/uio.h>

#include "conf.h"
#include "dnsio_udp.h"
#include "dnsio_tcp.h"
#include "dnspacket.h"
#include "gdnsd/log.h"
#include "gdnsd/mon-priv.h"

// Macro to add an offset to a void* portably...
#define ADDVOID(_vstar,_offs) ((void*)(((char*)(_vstar)) + _offs))

typedef struct {
    stats_uint_t udp_recvfail;
    stats_uint_t udp_sendfail;
    stats_uint_t udp_tc;
    stats_uint_t udp_edns_big;
    stats_uint_t udp_edns_tc;
    stats_uint_t tcp_recvfail;
    stats_uint_t tcp_sendfail;
    stats_uint_t dns_noerror;
    stats_uint_t dns_refused;
    stats_uint_t dns_nxdomain;
    stats_uint_t dns_notimp;
    stats_uint_t dns_badvers;
    stats_uint_t dns_formerr;
    stats_uint_t dns_dropped;
    stats_uint_t dns_v6;
    stats_uint_t dns_edns;
    stats_uint_t dns_edns_clientsub;
    stats_uint_t udp_reqs;
    stats_uint_t tcp_reqs;
} statio_t;

typedef enum {
    READING_REQ = 0,
    WRITING_RES,
    READING_JUNK
} http_state_t;

typedef struct {
    anysin_t* asin;
    char read_buffer[9];
    struct iovec outbufs[2];
    char* hdr_buf;
    char* data_buf;
    ev_io* read_watcher;
    ev_io* write_watcher;
    ev_timer* timeout_watcher;
    unsigned read_done;
    http_state_t state;
} http_data_t;

// After reading the first 8 bytes of the request (all we care
//  about), we send the response and then linger
//  draining the remaining input in JUNK_SIZE chunks before
//  the final SHUT_RDWR/close().  junk_buffer should be per-
//  thread, but there's only one statio thread and it doesn't
//  matter if multiple connections step all over each other writing
//  to this.
#define JUNK_SIZE 4096
static char* junk_buffer;

// Various fixed sprintf strings for stats output formats

static const char log_dns[] =
    "noerror:%" PRIuPTR " refused:%" PRIuPTR " nxdomain:%" PRIuPTR " notimp:%" PRIuPTR " badvers:%" PRIuPTR " formerr:%" PRIuPTR " dropped:%" PRIuPTR " v6:%" PRIuPTR " edns:%" PRIuPTR " edns_clientsub:%" PRIuPTR;
static const char log_udp[] =
    "udp_reqs:%" PRIuPTR " udp_recvfail:%" PRIuPTR " udp_sendfail:%" PRIuPTR " udp_tc:%" PRIuPTR " udp_edns_big:%" PRIuPTR " udp_edns_tc:%" PRIuPTR;
static const char log_tcp[] =
    "tcp_reqs:%" PRIuPTR " tcp_recvfail:%" PRIuPTR " tcp_sendfail:%" PRIuPTR;

static const char http_404_hdr[] =
    "HTTP/1.0 404 Not Found\r\n"
    "Server: " PACKAGE_NAME "/" PACKAGE_VERSION "\r\n"
    "Content-type: text/plain; charset=utf-8\r\n"
    "Content-length: 11\r\n\r\n";

static const char http_404_data[] = "Not Found\r\n";

static const char http_headers[] =
    "HTTP/1.0 200 OK\r\n"
    "Server: " PACKAGE_NAME "/" PACKAGE_VERSION "\r\n"
    "Pragma: no-cache\r\n"
    "Expires: Sat, 26 Jul 1997 05:00:00 GMT\r\n"
    "Cache-Control: no-store, no-cache, must-revalidate, post-check=0, pre-check=0, max-age=0\r\n"
    "Refresh: 60\r\n"
    "Content-type: %s; charset=utf-8\r\n"
    "Content-length: %i\r\n\r\n";

static const char csv_fixed[] =
    "uptime\r\n"
    "%" PRIu64 "\r\n"
    "noerror,refused,nxdomain,notimp,badvers,formerr,dropped,v6,edns,edns_clientsub\r\n"
    "%" PRIuPTR ",%" PRIuPTR ",%" PRIuPTR ",%" PRIuPTR ",%" PRIuPTR ",%" PRIuPTR ",%" PRIuPTR ",%" PRIuPTR ",%" PRIuPTR ",%" PRIuPTR "\r\n"
    "udp_reqs,udp_recvfail,udp_sendfail,udp_tc,udp_edns_big,udp_edns_tc\r\n"
    "%" PRIuPTR ",%" PRIuPTR ",%" PRIuPTR ",%" PRIuPTR ",%" PRIuPTR ",%" PRIuPTR "\r\n"
    "tcp_reqs,tcp_recvfail,tcp_sendfail\r\n"
    "%" PRIuPTR ",%" PRIuPTR ",%" PRIuPTR "\r\n";

static const char json_fixed[] =
    "{\r\n"
    "\t\"uptime\": %" PRIu64 ",\r\n"
    "\t\"stats\": {\r\n"
    "\t\t\"noerror\": %" PRIuPTR ",\r\n"
    "\t\t\"refused\": %" PRIuPTR ",\r\n"
    "\t\t\"nxdomain\": %" PRIuPTR ",\r\n"
    "\t\t\"notimp\": %" PRIuPTR ",\r\n"
    "\t\t\"badvers\": %" PRIuPTR ",\r\n"
    "\t\t\"formerr\": %" PRIuPTR ",\r\n"
    "\t\t\"dropped\": %" PRIuPTR ",\r\n"
    "\t\t\"v6\": %" PRIuPTR ",\r\n"
    "\t\t\"edns\": %" PRIuPTR ",\r\n"
    "\t\t\"edns_clientsub\": %" PRIuPTR "\r\n"
    "\t},\r\n"
    "\t\"udp\": {\r\n"
    "\t\t\"reqs\": %" PRIuPTR ",\r\n"
    "\t\t\"recvfail\": %" PRIuPTR ",\r\n"
    "\t\t\"sendfail\": %" PRIuPTR ",\r\n"
    "\t\t\"tc\": %" PRIuPTR ",\r\n"
    "\t\t\"edns_big\": %" PRIuPTR ",\r\n"
    "\t\t\"edns_tc\": %" PRIuPTR "\r\n"
    "\t},\r\n"
    "\t\"tcp\": {\r\n"
    "\t\t\"reqs\": %" PRIuPTR ",\r\n"
    "\t\t\"recvfail\": %" PRIuPTR ",\r\n"
    "\t\t\"sendfail\": %" PRIuPTR "\r\n"
    "\t}";

static const char json_footer[] = "}\r\n";

static const char html_fixed[] =
    "<?xml version=\"1.0\" encoding=\"utf-8\"?>\r\n"
    "<!DOCTYPE html PUBLIC \"-//W3C//DTD XHTML 1.0 Strict//EN\" \"http://www.w3.org/TR/xhtml1/DTD/xhtml1-strict.dtd\">\r\n"
    "<html xmlns=\"http://www.w3.org/1999/xhtml\" lang=\"en\" xml:lang=\"en\">\r\n"
    "<head><title>" PACKAGE_NAME "</title><style type='text/css'>\r\n"
    ".bold { font-weight: bold }\r\n"
    ".big { font-size: 1.25em; }\r\n"
    "table { border-width: 2px; border-style: ridge; margin: 0.25em; padding: 1px }\r\n"
    "th,td { border-width: 2px; border-style: inset }\r\n"
    "th { background: #CCF; font-weight: bold }\r\n"
    "td.UP { background: #AFA }\r\n"
    "td.DOWN { background: #FAA }\r\n"
    "</style></head><body>\r\n"
    "<h2>" PACKAGE_NAME "/" PACKAGE_VERSION "</h2>\r\n"
    "<p class='big'><span class='bold'>Current Time:</span> %s UTC</p>\r\n"
    "<p class='big'><span class='bold'>Uptime:</span> %s</p>\r\n"
    "<p><span class='bold big'>Stats:</span></p><table>\r\n"
    "<tr><th>noerror</th><th>refused</th><th>nxdomain</th><th>notimp</th><th>badvers</th><th>formerr</th><th>dropped</th><th>v6</th><th>edns</th><th>edns_clientsub</th></tr>\r\n"
    "<tr><td>%" PRIuPTR "</td><td>%" PRIuPTR "</td><td>%" PRIuPTR "</td><td>%" PRIuPTR "</td><td>%" PRIuPTR "</td><td>%" PRIuPTR "</td><td>%" PRIuPTR "</td><td>%" PRIuPTR "</td><td>%" PRIuPTR "</td><td>%" PRIuPTR "</td></tr>\r\n"
    "</table><table>\r\n"
    "<tr><th>udp_reqs</th><th>udp_recvfail</th><th>udp_sendfail</th><th>udp_tc</th><th>udp_edns_big</th><th>udp_edns_tc</th></tr>\r\n"
    "<tr><td>%" PRIuPTR "</td><td>%" PRIuPTR "</td><td>%" PRIuPTR "</td><td>%" PRIuPTR "</td><td>%" PRIuPTR "</td><td>%" PRIuPTR "</td></tr>\r\n"
    "</table><table>\r\n"
    "<tr><th>tcp_reqs</th><th>tcp_recvfail</th><th>tcp_sendfail</th></tr>\r\n"
    "<tr><td>%" PRIuPTR "</td><td>%" PRIuPTR "</td><td>%" PRIuPTR "</td></tr>\r\n"
    "</table>\r\n";

static const char html_footer[] =
    "<p>For machine-readable CSV output, use <a href='/csv'>/csv</a></p>\r\n"
    "<p>For machine-readable JSON output, use <a href='/json'>/json</a></p>\r\n"
    "</body></html>\r\n";

static time_t start_time;
static time_t pop_statio_time = 0;
static ev_timer* log_watcher = NULL;
static ev_io** accept_watchers;
static int* lsocks;
static unsigned num_lsocks;
static unsigned num_conn_watchers = 0;
static unsigned data_buffer_size = 0;
static unsigned hdr_buffer_size = 0;
static statio_t statio;

static void accumulate_statio(unsigned threadnum) {
    dnspacket_stats_t* this_stats = dnspacket_stats[threadnum];
    dmn_assert(this_stats);

    const stats_uint_t l_noerror   = stats_get(&this_stats->noerror);
    const stats_uint_t l_refused   = stats_get(&this_stats->refused);
    const stats_uint_t l_nxdomain  = stats_get(&this_stats->nxdomain);
    const stats_uint_t l_notimp    = stats_get(&this_stats->notimp);
    const stats_uint_t l_badvers   = stats_get(&this_stats->badvers);
    const stats_uint_t l_formerr   = stats_get(&this_stats->formerr);
    const stats_uint_t l_dropped   = stats_get(&this_stats->dropped);
    statio.dns_noerror  += l_noerror;
    statio.dns_refused  += l_refused;
    statio.dns_nxdomain += l_nxdomain;
    statio.dns_notimp   += l_notimp;
    statio.dns_badvers  += l_badvers;
    statio.dns_formerr  += l_formerr;
    statio.dns_dropped  += l_dropped;

    const stats_uint_t this_reqs = l_noerror + l_refused + l_nxdomain
        + l_notimp + l_badvers + l_formerr + l_dropped;

    if(this_stats->is_udp) {
        statio.udp_reqs     += this_reqs;
        statio.udp_recvfail += stats_get(&this_stats->udp.recvfail);
        statio.udp_sendfail += stats_get(&this_stats->udp.sendfail);
        statio.udp_tc       += stats_get(&this_stats->udp.tc);
        statio.udp_edns_big += stats_get(&this_stats->udp.edns_big);
        statio.udp_edns_tc  += stats_get(&this_stats->udp.edns_tc);
    }
    else {
        statio.tcp_reqs     += this_reqs;
        statio.tcp_recvfail += stats_get(&this_stats->tcp.recvfail);
        statio.tcp_sendfail += stats_get(&this_stats->tcp.sendfail);
    }

    statio.dns_v6             += stats_get(&this_stats->v6);
    statio.dns_edns           += stats_get(&this_stats->edns);
    statio.dns_edns_clientsub += stats_get(&this_stats->edns_clientsub);
}

static void populate_stats(void) {
    const time_t now = time(NULL);
    if(gconfig.realtime_stats || now > pop_statio_time) {
        memset(&statio, 0, sizeof(statio));

        const unsigned nio = gconfig.num_dns_threads;
        for(unsigned i = 0; i < nio; i++)
            accumulate_statio(i);
        pop_statio_time = now;
    }
    dmn_assert(pop_statio_time >= start_time);
}

#define IVAL_BUFSZ 16
static char ival_buf[IVAL_BUFSZ];
static const char* fmt_uptime(const time_t now) {
    dmn_assert(now >= start_time);
    const uint64_t interval = now - start_time;
    const double dinterval = interval;

    if(interval < 128)      // 2m 8s
        snprintf(ival_buf, IVAL_BUFSZ, "%u secs", (unsigned)interval);
    else if(interval < 7680)     // 2h 8m
        snprintf(ival_buf, IVAL_BUFSZ, "~ %.1f mins", dinterval / 60.0);
    else if(interval < 180000)   // 50h
        snprintf(ival_buf, IVAL_BUFSZ, "~ %.1f hours", dinterval / 3600.0);
    else if(interval < 1209600)  // 14d
        snprintf(ival_buf, IVAL_BUFSZ, "~ %.1f days", dinterval / 86400.0);
    else if(interval < 7776000)  // 90d
        snprintf(ival_buf, IVAL_BUFSZ, "~ %.1f weeks", dinterval / 604800.0);
    else if(interval < 52560057) // ~20 months
        snprintf(ival_buf, IVAL_BUFSZ, "~ %.1f months", dinterval / 2622240.0);
    else
        snprintf(ival_buf, IVAL_BUFSZ, "~ %.1f years", dinterval / 31536000.0);

    return ival_buf;
}

void statio_log_uptime(void) {
    log_info("Uptime: %s", fmt_uptime(time(NULL)));
}

void statio_log_stats(void) {
    populate_stats();
    log_info(log_dns, statio.dns_noerror, statio.dns_refused, statio.dns_nxdomain, statio.dns_notimp, statio.dns_badvers, statio.dns_formerr, statio.dns_dropped, statio.dns_v6, statio.dns_edns, statio.dns_edns_clientsub);
    log_info(log_udp, statio.udp_reqs, statio.udp_recvfail, statio.udp_sendfail, statio.udp_tc, statio.udp_edns_big, statio.udp_edns_tc);
    log_info(log_tcp, statio.tcp_reqs, statio.tcp_recvfail, statio.tcp_sendfail);
}

F_NONNULL
static void statio_fill_outbuf_csv(struct iovec* outbufs) {
    dmn_assert(outbufs);
    populate_stats();

    dmn_assert(pop_statio_time >= start_time);

    outbufs[1].iov_len = snprintf(outbufs[1].iov_base, data_buffer_size, csv_fixed, (uint64_t)pop_statio_time - start_time, statio.dns_noerror, statio.dns_refused, statio.dns_nxdomain, statio.dns_notimp, statio.dns_badvers, statio.dns_formerr, statio.dns_dropped, statio.dns_v6, statio.dns_edns, statio.dns_edns_clientsub, statio.udp_reqs, statio.udp_recvfail, statio.udp_sendfail, statio.udp_tc, statio.udp_edns_big, statio.udp_edns_tc, statio.tcp_reqs, statio.tcp_recvfail, statio.tcp_sendfail);

    outbufs[1].iov_len += gdnsd_mon_stats_out_csv(ADDVOID(outbufs[1].iov_base, outbufs[1].iov_len));
    outbufs[0].iov_len = snprintf(outbufs[0].iov_base, hdr_buffer_size, http_headers, "text/plain", (unsigned)outbufs[1].iov_len);
}

F_NONNULL
static void statio_fill_outbuf_json(struct iovec* outbufs) {
    dmn_assert(outbufs);
    populate_stats();

    dmn_assert(pop_statio_time >= start_time);

    outbufs[1].iov_len = snprintf(outbufs[1].iov_base, data_buffer_size, json_fixed, (uint64_t)pop_statio_time - start_time, statio.dns_noerror, statio.dns_refused, statio.dns_nxdomain, statio.dns_notimp, statio.dns_badvers, statio.dns_formerr, statio.dns_dropped, statio.dns_v6, statio.dns_edns, statio.dns_edns_clientsub, statio.udp_reqs, statio.udp_recvfail, statio.udp_sendfail, statio.udp_tc, statio.udp_edns_big, statio.udp_edns_tc, statio.tcp_reqs, statio.tcp_recvfail, statio.tcp_sendfail);

    outbufs[1].iov_len += gdnsd_mon_stats_out_json(ADDVOID(outbufs[1].iov_base, outbufs[1].iov_len));
    memcpy(ADDVOID(outbufs[1].iov_base, outbufs[1].iov_len), json_footer, (sizeof(json_footer)) - 1);
    outbufs[1].iov_len += (sizeof(json_footer)-1);
    outbufs[0].iov_len = snprintf(outbufs[0].iov_base, hdr_buffer_size, http_headers, "application/json", (unsigned)outbufs[1].iov_len);
}

F_NONNULL
static void statio_fill_outbuf_html(struct iovec* outbufs) {
    dmn_assert(outbufs);
    populate_stats();

    struct tm now_tm;
    if(!gmtime_r(&pop_statio_time, &now_tm))
        log_fatal("gmtime_r() failed");

    char now_char[26];
    if(!asctime_r(&now_tm, now_char))
        log_fatal("asctime_r() failed");

    outbufs[1].iov_len = snprintf(outbufs[1].iov_base, data_buffer_size, html_fixed, now_char, fmt_uptime(pop_statio_time), statio.dns_noerror, statio.dns_refused, statio.dns_nxdomain, statio.dns_notimp, statio.dns_badvers, statio.dns_formerr, statio.dns_dropped, statio.dns_v6, statio.dns_edns, statio.dns_edns_clientsub, statio.udp_reqs, statio.udp_recvfail, statio.udp_sendfail, statio.udp_tc, statio.udp_edns_big, statio.udp_edns_tc, statio.tcp_reqs, statio.tcp_recvfail, statio.tcp_sendfail);

    outbufs[1].iov_len += gdnsd_mon_stats_out_html(ADDVOID(outbufs[1].iov_base, outbufs[1].iov_len));
    memcpy(ADDVOID(outbufs[1].iov_base, outbufs[1].iov_len), html_footer, (sizeof(html_footer)) - 1);
    outbufs[1].iov_len += (sizeof(html_footer)-1);
    outbufs[0].iov_len = snprintf(outbufs[0].iov_base, hdr_buffer_size, http_headers, "application/xhtml+xml", (unsigned)outbufs[1].iov_len);
}

// Could be merged to a single iov, but this keeps things
//  "simple", so that the write code always expects to start
//  out with two iovecs to send.
F_NONNULL
static void statio_fill_outbuf_404(struct iovec* outbufs) {
    dmn_assert(outbufs);
    outbufs[0].iov_len = sizeof(http_404_hdr) - 1;
    outbufs[0].iov_base = (char*)http_404_hdr;
    outbufs[1].iov_len = sizeof(http_404_data) - 1;
    outbufs[1].iov_base = (char*)http_404_data;
}

F_NONNULL
static void log_watcher_cb(struct ev_loop* loop V_UNUSED, ev_timer* t V_UNUSED, int revents V_UNUSED) {
    dmn_assert(loop); dmn_assert(t);
    statio_log_stats();
}

F_NONNULL
static void process_http_query(char* inbuffer, struct iovec* outbufs) {
    dmn_assert(inbuffer); dmn_assert(outbufs);
    if(!memcmp(inbuffer, "GET / ", 6))
        statio_fill_outbuf_html(outbufs);
    else if(!memcmp(inbuffer, "GET /csv", 8))
        statio_fill_outbuf_csv(outbufs);
    else if(!memcmp(inbuffer, "GET /json", 9))
        statio_fill_outbuf_json(outbufs);
    else
        statio_fill_outbuf_404(outbufs);
}

F_NONNULL
static void cleanup_conn_watchers(struct ev_loop* loop, http_data_t* tdata) {
    dmn_assert(loop); dmn_assert(tdata);

    shutdown(tdata->read_watcher->fd, SHUT_RDWR);
    close(tdata->read_watcher->fd);
    ev_timer_stop(loop, tdata->timeout_watcher);
    ev_io_stop(loop, tdata->read_watcher);
    ev_io_stop(loop, tdata->write_watcher);
    free(tdata->data_buf);
    free(tdata->hdr_buf);
    free(tdata->timeout_watcher);
    free(tdata->read_watcher);
    free(tdata->write_watcher);
    free(tdata->asin);

    if((num_conn_watchers-- == gconfig.max_http_clients))
        for(unsigned i = 0; i < num_lsocks; i++)
            ev_io_start(loop, accept_watchers[i]);

    free(tdata);
}

F_NONNULL
static void timeout_cb(struct ev_loop* loop V_UNUSED, ev_timer* t, const int revents V_UNUSED) {
    dmn_assert(loop); dmn_assert(t);
    dmn_assert(revents == EV_TIMER);

    http_data_t* tdata = (http_data_t*)t->data;
    log_debug("HTTP connection timed out while %s %s",
        tdata->state == READING_REQ
            ? "reading from"
            : tdata->state == WRITING_RES
                ? "writing to"
                : "lingering with",
        logf_anysin(tdata->asin));

    cleanup_conn_watchers(loop, tdata);
}

F_NONNULL
static void write_cb(struct ev_loop* loop, ev_io* io, const int revents V_UNUSED) {
    dmn_assert(loop); dmn_assert(io);
    dmn_assert(revents == EV_WRITE);

    http_data_t* tdata = (http_data_t*)io->data;
    struct iovec* iovs = tdata->outbufs;

    struct iovec* iovs_writev;
    unsigned iovcnt_writev;
    if(iovs[0].iov_len) {
        iovs_writev = &iovs[0];
        iovcnt_writev = 2;
    }
    else {
        iovs_writev = &iovs[1];
        iovcnt_writev = 1;
    }
    const ssize_t write_rv = writev(io->fd, iovs_writev, iovcnt_writev);

    if(unlikely(write_rv < 0)) {
        if(errno != EAGAIN && errno != EINTR) {
            log_debug("HTTP send() failed (%s), dropping response to %s", logf_errno(), logf_anysin(tdata->asin));
            cleanup_conn_watchers(loop, tdata);
        }
        return;
    }

    unsigned written = write_rv;

    if(iovs[0].iov_len) {
        if(written >= iovs[0].iov_len) {
            written -= iovs[0].iov_len;
            iovs[0].iov_len = 0;
            // fall through to processing 2nd buffer below
        }
        else {
            iovs[0].iov_base = (char*)iovs[0].iov_base + written;
            iovs[0].iov_len -= written;
            return; // we'll send the rest of iovs[0]+iovs[1] on next EV_WRITE
        }
    }

    if(written < iovs[1].iov_len) {
        iovs[1].iov_base = (char*)iovs[1].iov_base + written;
        iovs[1].iov_len -= written;
        return; // we'll send the rest of iovs[1] on next EV_WRITE
    }

    dmn_assert(written == iovs[1].iov_len);
    tdata->state = READING_JUNK;
    ev_io_stop(loop, tdata->write_watcher);
    ev_io_start(loop, tdata->read_watcher);
}

F_NONNULL
static void read_cb(struct ev_loop* loop, ev_io* io, const int revents V_UNUSED) {
    dmn_assert(loop); dmn_assert(io);
    dmn_assert(revents == EV_READ);
    http_data_t* tdata = (http_data_t*)io->data;

    dmn_assert(tdata);
    dmn_assert(tdata->state != WRITING_RES);

    if(tdata->state == READING_JUNK) {
        ssize_t recvlen = recv(io->fd, junk_buffer, JUNK_SIZE, 0);
        if(unlikely(recvlen == -1)) {
            if(errno == EAGAIN || errno == EINTR) return;
            log_debug("HTTP recv() error (lingering) from %s: %s", logf_anysin(tdata->asin), logf_errno());
        }
        if(recvlen < 1) cleanup_conn_watchers(loop, tdata);
        return;
    }

    dmn_assert(tdata->state == READING_REQ);
    dmn_assert(tdata->read_done < 9);
    char* destination = &tdata->read_buffer[tdata->read_done];
    const size_t wanted = 9 - tdata->read_done;
    ssize_t recvlen = recv(io->fd, destination, wanted, 0);
    if(unlikely(recvlen == -1)) {
        if(errno != EAGAIN && errno != EINTR) {
            log_debug("HTTP recv() error from %s: %s", logf_anysin(tdata->asin), logf_errno());
            cleanup_conn_watchers(loop, tdata);
        }
        return;
    }
    tdata->read_done += recvlen;
    if(tdata->read_done < 9) return;

    // We're relying on the OS to buffer the rest of the request while
    //  we write the response.  After we're done writing we'll drain
    //  the rest of it for a proper lingering close.

    process_http_query(tdata->read_buffer, tdata->outbufs);
    tdata->state = WRITING_RES;
    ev_io_stop(loop, tdata->read_watcher);
    ev_io_start(loop, tdata->write_watcher);
}

F_NONNULL
static void accept_cb(struct ev_loop* loop, ev_io* io, int revents V_UNUSED) {
    dmn_assert(loop); dmn_assert(io);
    dmn_assert(revents == EV_READ);

    anysin_t* asin = malloc(sizeof(anysin_t));
    asin->len = ANYSIN_MAXLEN;

    const int sock = accept(io->fd, &asin->sa, &asin->len);

    if(unlikely(sock < 0)) {
        free(asin);
        switch(errno) {
            case EAGAIN:
            case EINTR:
                break;
#ifdef ENONET
            case ENONET:
#endif
            case ENETDOWN:
            case EPROTO:
            case EHOSTDOWN:
            case EHOSTUNREACH:
            case ENETUNREACH:
                log_debug("HTTP: early tcp socket death: %s", logf_errno());
                break;
            default:
                log_err("HTTP: accept() error: %s", logf_errno());
        }
        return;
    }

    log_debug("HTTP: Received connection from %s", logf_anysin(asin));

    if(unlikely(fcntl(sock, F_SETFL, (fcntl(sock, F_GETFL, 0)) | O_NONBLOCK) == -1)) {
        free(asin);
        close(sock);
        log_err("Failed to set O_NONBLOCK on inbound HTTP socket: %s", logf_errno());
        return;
    }

    ev_io* read_watcher = malloc(sizeof(ev_io));
    ev_io* write_watcher = malloc(sizeof(ev_io));
    ev_timer* timeout_watcher = malloc(sizeof(ev_timer));

    http_data_t* tdata = calloc(1, sizeof(http_data_t));
    tdata->state = READING_REQ;
    tdata->asin = asin;
    tdata->read_watcher = read_watcher;
    tdata->write_watcher = write_watcher;
    tdata->timeout_watcher = timeout_watcher;

    tdata->hdr_buf = tdata->outbufs[0].iov_base = malloc(hdr_buffer_size);
    tdata->data_buf = tdata->outbufs[1].iov_base = malloc(data_buffer_size);

    read_watcher->data = tdata;
    write_watcher->data = tdata;
    timeout_watcher->data = tdata;

    ev_io_init(tdata->write_watcher, write_cb, sock, EV_WRITE);
    ev_set_priority(tdata->write_watcher, 1);

    ev_io_init(read_watcher, read_cb, sock, EV_READ);
    ev_set_priority(read_watcher, 0);
    ev_io_start(loop, read_watcher);

    ev_timer_init(timeout_watcher, timeout_cb, gconfig.http_timeout, 0);
    ev_set_priority(timeout_watcher, -1);
    ev_timer_start(loop, timeout_watcher);

    if((++num_conn_watchers == gconfig.max_http_clients)) {
        log_warn("Stats HTTP connection limit reached");
        for(unsigned i = 0; i < num_lsocks; i++)
            ev_io_stop(loop, accept_watchers[i]);
    }

#ifdef TCP_DEFER_ACCEPT
    // Since we use DEFER_ACCEPT, the request is likely already
    //  queued and available at this point, so start read()-ing
    //  without going through the event loop
    ev_invoke(loop, read_watcher, EV_READ);
#endif
}

void statio_init(void) {
    start_time = time(NULL);

    // the junk buffer
    junk_buffer = malloc(JUNK_SIZE);

    // The largest our output sizes can possibly be:
    hdr_buffer_size =
        (sizeof(http_headers) - 1)      // http_headers format string
        + (21 - 2)                      // "application/xhtml+xml" - "%s"
        + (10 - 2);                     // 32-bit len - "%u"

    // stats counters are 32-bit on 32-bit machines, and 64 on 64
    const unsigned stat_len = sizeof(stats_uint_t) == 8 ? 20 : 10;

    // in the other cases, html is obviously-bigger, but if I have
    //  to count it out to know, may as well automated it...
    const unsigned fixed = sizeof(html_fixed) > sizeof(json_fixed)
	? sizeof(html_fixed) - 1
	: sizeof(json_fixed) - 1;

    data_buffer_size =
        fixed                                 // html_fixed format string
        + (25 - 2)                            // max asctime output - 2 for the original %s
        + (IVAL_BUFSZ - 2)                    // max fmt_uptime output, again - 2 for %s
        + (19 * (stat_len - strlen(PRIuPTR))) // 19 stats, up to 20 bytes long each
<<<<<<< HEAD
        + gdnsd_mon_stats_get_max_len() // whatever mon.c tells us...
        + (sizeof(html_footer) - 1);    // html_footer fixed string
=======
        + monio_get_max_stats_len()           // whatever monio tells us...
        + (sizeof(html_footer) - 1);          // html_footer fixed string

    // double it, because it's not that big and this gives us a lot of headroom for
    //   having made any stupid mistakes in the max len calcuations :P
    data_buffer_size <<= 1U;
>>>>>>> c603275d

    // now set up the normal stuff, like libev event watchers
    if(gconfig.log_stats) {
        log_watcher = malloc(sizeof(ev_timer));
        ev_timer_init(log_watcher, log_watcher_cb, gconfig.log_stats, gconfig.log_stats);
        ev_set_priority(log_watcher, -2);
    }

    num_lsocks = gconfig.num_http_addrs;
    lsocks = malloc(sizeof(int) * num_lsocks);
    accept_watchers = malloc(sizeof(ev_io*) * num_lsocks);

    for(unsigned i = 0; i < num_lsocks; i++) {
        const anysin_t* asin = &gconfig.http_addrs[i];
        lsocks[i] = tcp_listen_pre_setup(asin, gconfig.http_timeout, false);
        if(bind(lsocks[i], &asin->sa, asin->len))
            log_fatal("Failed to bind() stats TCP socket to %s: %s", logf_anysin(asin), logf_errno());
        if(listen(lsocks[i], 128) == -1)
            log_fatal("Failed to listen(s, %i) on stats TCP socket %s: %s", 128, logf_anysin(asin), logf_errno());
        accept_watchers[i] = malloc(sizeof(ev_io));
        ev_io_init(accept_watchers[i], accept_cb, lsocks[i], EV_READ);
        ev_set_priority(accept_watchers[i], -2);
    }
}

void statio_start(struct ev_loop* statio_loop) {
    dmn_assert(statio_loop);

    if(log_watcher)
        ev_timer_start(statio_loop, log_watcher);

    for(unsigned i = 0; i < num_lsocks; i++)
        ev_io_start(statio_loop, accept_watchers[i]);
}
<|MERGE_RESOLUTION|>--- conflicted
+++ resolved
@@ -616,17 +616,12 @@
         + (25 - 2)                            // max asctime output - 2 for the original %s
         + (IVAL_BUFSZ - 2)                    // max fmt_uptime output, again - 2 for %s
         + (19 * (stat_len - strlen(PRIuPTR))) // 19 stats, up to 20 bytes long each
-<<<<<<< HEAD
-        + gdnsd_mon_stats_get_max_len() // whatever mon.c tells us...
-        + (sizeof(html_footer) - 1);    // html_footer fixed string
-=======
-        + monio_get_max_stats_len()           // whatever monio tells us...
+        + gdnsd_mon_stats_get_max_len()       // whatever mon.c tells us...
         + (sizeof(html_footer) - 1);          // html_footer fixed string
 
     // double it, because it's not that big and this gives us a lot of headroom for
     //   having made any stupid mistakes in the max len calcuations :P
     data_buffer_size <<= 1U;
->>>>>>> c603275d
 
     // now set up the normal stuff, like libev event watchers
     if(gconfig.log_stats) {
