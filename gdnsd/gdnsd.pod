
=head1 NAME

gdnsd - An authoritative DNS daemon

=head1 SYNOPSIS

<<<<<<< HEAD
Usage: gdnsd [-c /a/config/file] action
  -c specifies a non-default configfile location (default $PREFIX/etc/gdnsd/config)
Actions:
  checkconf - Checks validity of configuration and zonefiles
  startfg - Start gdnsd in foreground mode with logging to stderr
  start - Start gdnsd as a regular daemon
  stop - Stops a running daemon previously started by 'start'
  restart - Effectively equivalent to checkconf && stop && start, but faster
  status - Checks the status of the running daemon
=======
  Usage: gdnsd [-c /a/config/file] action
    -c specifies a non-default configfile location (default $PREFIX/etc/gdnsd/config)
  Actions:
    checkconf - Checks validity of configuration and zonefiles
    startfg - Start gdnsd in foreground mode with logging to stderr
    start - Start gdnsd as a regular daemon
    stop - Stops a running daemon previously started by 'start'
    restart - Effectively equivalent to checkconf && stop && start, but faster
    status - Checks the status of the running daemon
    lpe_on - Turns on log_packet_errors in the running daemon
    lpe_off - Turns off log_packet_errors in the running daemon
>>>>>>> 7b527fae

=head1 DESCRIPTION

B<gdnsd> is very fast, light, and pluggable authoritative DNS daemon.

The only commandline flag is C<-c>, which allows specifying an
alternate configuration file from the compiled-in default.

=head1 ACTIONS

B<gdnsd> effectively acts as its own initscript, internalizing
daemon management functions.  All valid invocations of the gdnsd
command include an B<action>.

=over 4

=item B<checkconf>

Checks the validity of the configuration file and any referenced
zonefiles, setting the exit status appropriately (0 for success).

All other actions implicitly do the first half of the C<checkconf>
work (checking the configfile itself) as they load the configuration
file anyways (at a minimum, they usually need pidfile information
from it).  The C<start>, C<startfg>, and C<restart> actions
implicitly do a full C<checkconf>, since they actually load the zone
data for runtime use.

=item B<startfg>

Starts gdnsd in foreground mode, with all of the logging that would
normally go to syslog appearing instead on stderr.  Useful for
debugging and testing.

=item B<start>

Starts gdnsd as a regular background daemon.

=item B<stop>

Stops the gdnsd daemon previously started by start.

=item B<restart>

This is equivalent to the sequence C<checkconf && stop && start>,
but faster.  What actually happens behind the scenes is
a bit more complicated:

C<restart> is a special case of C<start> which first does
all of the C<checkconf> actions (bringing all the runtime data
into memory), then stops the existing daemon, and then finishes
starting itself (acquiring sockets, dropping privs, spawning
threads, etc).

The net result is that this minimizes the pause
in service availability during the restart (especially if you
have a large volume of zone data that takes significant time
to load), and also leaves the original daemon instance untouched
if the configuration is invalid (you've made an error in your
new zone data, etc).

=item B<status>

Checks the status of the running daemon, returning 0 if it
is running or non-zero if it isn't

=back

Any other commandline option will be treated as invalid,
which will result in displaying a short help text to F<STDERR>
and exiting with a non-zero exit status.  This includes
things like the ubiquitous B<--help> and B<--version>.

=head1 ENVIRONMENT VARIABLES

=over 4

=item B<TZ>

On most systems tested, gdnsd's current solution for getting
syslog timestamps correct while under C<chroot()> seems to
work fine, as it does C<tzset()> before C<chroot()>, and so
no special setting of the C<TZ> environment variable is required.

On some older/stranger systems, the syslog messages will revert
to UTC timestamps after C<chroot()>.  The workaround for these
systems is to either set the C<TZ> environment variable in gdnsd's
initscript to a value like C</etc/localtime>, which will make
glibc cache the timezone correctly, or to copy all of the relevant
timezone files into the chroot directory (F</etc/localtime> and
perhaps all of F</usr/share/zoneinfo>).  Or whatever your platform
may require.  Patches welcome.

=back

=head1 SIGNALS

Any signal not explicitly mentioned is not explicitly handled.  That
is to say, they will have their default actions, which often include
aborting execution.

=over 4

=item B<SIGTERM>, B<SIGINT>

Causes the daemon to exit gracefully with accompanying log output.

=item B<SIGHUP>, B<SIGPIPE>

Ignored when daemonized.

=back

=head1 EXIT STATUS

An exit status of zero indicates success, anything else
indicates failure.

=head1 SEE ALSO

L<gdnsd.config(5)>, L<gdnsd.zonefile(5)>

The gdnsd manual.

=head1 COPYRIGHT AND LICENSE

Copyright (c) 2012 Brandon L Black <blblack@gmail.com>

This file is part of gdnsd.

gdnsd is free software: you can redistribute it and/or modify
it under the terms of the GNU General Public License as published by
the Free Software Foundation, either version 3 of the License, or
(at your option) any later version.

gdnsd is distributed in the hope that it will be useful,
but WITHOUT ANY WARRANTY; without even the implied warranty of
MERCHANTABILITY or FITNESS FOR A PARTICULAR PURPOSE.  See the
GNU General Public License for more details.

You should have received a copy of the GNU General Public License
along with gdnsd.  If not, see <http://www.gnu.org/licenses/>.

=cut<|MERGE_RESOLUTION|>--- conflicted
+++ resolved
@@ -5,17 +5,6 @@
 
 =head1 SYNOPSIS
 
-<<<<<<< HEAD
-Usage: gdnsd [-c /a/config/file] action
-  -c specifies a non-default configfile location (default $PREFIX/etc/gdnsd/config)
-Actions:
-  checkconf - Checks validity of configuration and zonefiles
-  startfg - Start gdnsd in foreground mode with logging to stderr
-  start - Start gdnsd as a regular daemon
-  stop - Stops a running daemon previously started by 'start'
-  restart - Effectively equivalent to checkconf && stop && start, but faster
-  status - Checks the status of the running daemon
-=======
   Usage: gdnsd [-c /a/config/file] action
     -c specifies a non-default configfile location (default $PREFIX/etc/gdnsd/config)
   Actions:
@@ -25,9 +14,6 @@
     stop - Stops a running daemon previously started by 'start'
     restart - Effectively equivalent to checkconf && stop && start, but faster
     status - Checks the status of the running daemon
-    lpe_on - Turns on log_packet_errors in the running daemon
-    lpe_off - Turns off log_packet_errors in the running daemon
->>>>>>> 7b527fae
 
 =head1 DESCRIPTION
 
